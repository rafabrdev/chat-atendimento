--- conflicted
+++ resolved
@@ -154,7 +154,7 @@
     runs-on: ubuntu-latest
     environment:
       name: staging
-      url: http://${{ secrets.EC2_HOST }}
+      url: ${{ format('http://{0}', secrets.EC2_HOST) }}
     
     steps:
       - name: Checkout code
@@ -202,11 +202,10 @@
             git checkout staging
             git pull origin staging
             
-<<<<<<< HEAD
-            # Create .env file with secrets
+            # Create backend .env file
             cat > backend/.env << EOF
 NODE_ENV=staging
-PORT=5000
+PORT=3001
 MONGODB_URI=${{ secrets.MONGODB_URI }}
 JWT_SECRET=${{ secrets.JWT_SECRET }}
 AWS_ACCESS_KEY_ID=${{ secrets.AWS_ACCESS_KEY_ID }}
@@ -216,26 +215,11 @@
 CLIENT_URL=http://${{ secrets.EC2_HOST }}:3000
 EOF
             
+            # Create frontend .env file
             cat > frontend/.env << EOF
 VITE_API_URL=http://${{ secrets.EC2_HOST }}:3001/api
 VITE_SOCKET_URL=http://${{ secrets.EC2_HOST }}:3001
 EOF
-=======
-            # Create backend .env file using echo commands
-            echo "NODE_ENV=staging" > backend/.env
-            echo "PORT=3001" >> backend/.env
-            echo "MONGODB_URI=${{ secrets.MONGODB_URI }}" >> backend/.env
-            echo "JWT_SECRET=${{ secrets.JWT_SECRET }}" >> backend/.env
-            echo "AWS_ACCESS_KEY_ID=${{ secrets.AWS_ACCESS_KEY_ID }}" >> backend/.env
-            echo "AWS_SECRET_ACCESS_KEY=${{ secrets.AWS_SECRET_ACCESS_KEY }}" >> backend/.env
-            echo "S3_BUCKET_NAME=${{ secrets.S3_BUCKET_NAME_STAGING }}" >> backend/.env
-            echo "AWS_REGION=us-east-1" >> backend/.env
-            echo "CLIENT_URL=http://${{ secrets.EC2_HOST }}:3000" >> backend/.env
-            
-            # Create frontend .env file
-            echo "VITE_API_URL=http://${{ secrets.EC2_HOST }}:3001/api" > frontend/.env
-            echo "VITE_SOCKET_URL=http://${{ secrets.EC2_HOST }}:3001" >> frontend/.env
->>>>>>> ffd971e4
             
             # Stop existing containers
             docker-compose down || true
@@ -318,11 +302,10 @@
             git checkout main
             git pull origin main
             
-<<<<<<< HEAD
             # Create production .env files
             cat > backend/.env << EOF
 NODE_ENV=production
-PORT=5000
+PORT=3002
 MONGODB_URI=${{ secrets.MONGODB_URI_PROD }}
 JWT_SECRET=${{ secrets.JWT_SECRET }}
 AWS_ACCESS_KEY_ID=${{ secrets.AWS_ACCESS_KEY_ID }}
@@ -332,26 +315,11 @@
 CLIENT_URL=https://suporte.brsi.net.br
 EOF
             
+            # Create frontend .env file
             cat > frontend/.env << EOF
 VITE_API_URL=http://${{ secrets.EC2_HOST }}:3002/api
 VITE_SOCKET_URL=http://${{ secrets.EC2_HOST }}:3002
 EOF
-=======
-            # Create production .env files using echo commands
-            echo "NODE_ENV=production" > backend/.env
-            echo "PORT=3002" >> backend/.env
-            echo "MONGODB_URI=${{ secrets.MONGODB_URI_PROD }}" >> backend/.env
-            echo "JWT_SECRET=${{ secrets.JWT_SECRET }}" >> backend/.env
-            echo "AWS_ACCESS_KEY_ID=${{ secrets.AWS_ACCESS_KEY_ID }}" >> backend/.env
-            echo "AWS_SECRET_ACCESS_KEY=${{ secrets.AWS_SECRET_ACCESS_KEY }}" >> backend/.env
-            echo "S3_BUCKET_NAME=${{ secrets.S3_BUCKET_NAME_PRODUCTION }}" >> backend/.env
-            echo "AWS_REGION=us-east-1" >> backend/.env
-            echo "CLIENT_URL=https://suporte.brsi.net.br" >> backend/.env
-            
-            # Create frontend .env file
-            echo "VITE_API_URL=http://${{ secrets.EC2_HOST }}:3002/api" > frontend/.env
-            echo "VITE_SOCKET_URL=http://${{ secrets.EC2_HOST }}:3002" >> frontend/.env
->>>>>>> ffd971e4
             
             # Deploy with zero downtime
             docker-compose -f docker-production.yml up -d --build
